--- conflicted
+++ resolved
@@ -1414,7 +1414,6 @@
         cleanupTasks.push(this.cleanUp);
     };
 
-<<<<<<< HEAD
     vAPI.toolbarButton.addToWindow = function(win, label) {
         var id = win.NativeWindow.menu.add({
             name: label,
@@ -1422,17 +1421,6 @@
         });
         this.menuItemIds.set(win, id);
     };
-=======
-        var updateBadge = function() {
-            var wId = vAPI.toolbarButton.id;
-            var buttonInPanel = CustomizableUI.getWidget(wId).areaType === CustomizableUI.TYPE_MENU_PANEL;
->>>>>>> c4b06eec
-
-    vAPI.toolbarButton.cleanUp = function() {
-        for (var win of vAPI.tabs.getWindows()) {
-            vAPI.toolbarButton.removeFromWindow(win);
-        }
-    };
 
     vAPI.toolbarButton.removeFromWindow = function(win) {
         var id = this.menuItemIds.get(win);
@@ -1442,7 +1430,6 @@
         }
     };
 
-<<<<<<< HEAD
     vAPI.toolbarButton.updateState = function(win, tabId) {
         var id = this.menuItemIds.get(win);
         if (!id) {
@@ -1457,8 +1444,68 @@
         vAPI.tabs.open({ url: "popup.html?tabId=" + curTabId, index: -1, select: true });
     };
 } else {
-    // Toolbar button UI
-=======
+// Toolbar button UI
+vAPI.toolbarButton.init = function() {
+    var CustomizableUI;
+    try {
+        CustomizableUI = Cu.import('resource:///modules/CustomizableUI.jsm', null).CustomizableUI;
+    } catch (ex) {
+        return;
+    }
+
+    this.defaultArea = CustomizableUI.AREA_NAVBAR;
+    this.styleURI = [
+        '#' + this.id + ' {',
+            'list-style-image: url(',
+                vAPI.getURL('img/browsericons/icon16-off.svg'),
+            ');',
+        '}',
+        '#' + this.viewId + ', #' + this.viewId + ' > iframe {',
+            'width: 160px;',
+            'height: 290px;',
+            'overflow: hidden !important;',
+        '}'
+    ];
+
+    var platformVersion = Services.appinfo.platformVersion;
+
+    if ( Services.vc.compare(platformVersion, '36.0') < 0 ) {
+        this.styleURI.push(
+            '#' + this.id + '[badge]:not([badge=""])::after {',
+                'position: absolute;',
+                'margin-left: -16px;',
+                'margin-top: 3px;',
+                'padding: 1px 2px;',
+                'font-size: 9px;',
+                'font-weight: bold;',
+                'color: #fff;',
+                'background: #666;',
+                'content: attr(badge);',
+            '}'
+        );
+     } else {
+        this.CUIEvents = {};
+
+        var updateBadge = function() {
+            var wId = vAPI.toolbarButton.id;
+            var buttonInPanel = CustomizableUI.getWidget(wId).areaType === CustomizableUI.TYPE_MENU_PANEL;
+
+            for ( var win of vAPI.tabs.getWindows() ) {
+                var button = win.document.getElementById(wId);
+                if ( buttonInPanel ) {
+                    button.classList.remove('badged-button');
+                    continue;
+                }
+                if ( button === null ) {
+                    continue;
+                }
+                button.classList.add('badged-button');
+            }
+
+            if ( buttonInPanel ) {
+                return;
+            }
+
             // Anonymous elements need some time to be reachable
             setTimeout(this.updateBadgeStyle, 50);
         }.bind(this.CUIEvents);
@@ -1471,242 +1518,141 @@
                 'background: #666',
                 'color: #fff'
             ].join(';');
->>>>>>> c4b06eec
-
-    /******************************************************************************/
-
-    vAPI.toolbarButton.init = function() {
-        var CustomizableUI;
-        try {
-            CustomizableUI = Cu.import('resource:///modules/CustomizableUI.jsm', null).CustomizableUI;
-        } catch (ex) {
-            return;
-        }
-
-        this.defaultArea = CustomizableUI.AREA_NAVBAR;
-        this.styleURI = [
-            '#' + this.id + ' {',
-                'list-style-image: url(',
-                    vAPI.getURL('img/browsericons/icon16-off.svg'),
-                ');',
-            '}',
-            '#' + this.viewId + ', #' + this.viewId + ' > iframe {',
-                'width: 160px;',
-                'height: 290px;',
-                'overflow: hidden !important;',
-            '}'
-        ];
-
-        var platformVersion = Services.appinfo.platformVersion;
-
-        if ( Services.vc.compare(platformVersion, '36.0') < 0 ) {
-            this.styleURI.push(
-                '#' + this.id + '[badge]:not([badge=""])::after {',
-                    'position: absolute;',
-                    'margin-left: -16px;',
-                    'margin-top: 3px;',
-                    'padding: 1px 2px;',
-                    'font-size: 9px;',
-                    'font-weight: bold;',
-                    'color: #fff;',
-                    'background: #666;',
-                    'content: attr(badge);',
-                '}'
-            );
-        } else {
-            this.CUIEvents = {};
-
-            this.CUIEvents.onCustomizeEnd = function() {
-                var wId = vAPI.toolbarButton.id;
-                var buttonInPanel = CustomizableUI.getWidget(wId).areaType === CustomizableUI.TYPE_MENU_PANEL;
-
-                for ( var win of vAPI.tabs.getWindows() ) {
-                    var button = win.document.getElementById(wId);
-                    if ( buttonInPanel ) {
-                        button.classList.remove('badged-button');
-                        continue;
-                    }
-                    if ( button === null ) {
-                        continue;
-                    }
-                    button.classList.add('badged-button');
+
+            for ( var win of vAPI.tabs.getWindows() ) {
+                var button = win.document.getElementById(vAPI.toolbarButton.id);
+                if ( button === null ) {
+                    continue;
                 }
-
-                if ( buttonInPanel ) {
+                var badge = button.ownerDocument.getAnonymousElementByAttribute(
+                    button,
+                    'class',
+                    'toolbarbutton-badge'
+                );
+                if ( !badge ) {
                     return;
                 }
 
-                // Anonymous elements need some time to be reachable
-                setTimeout(this.updateBadgeStyle, 250);
-            }.bind(this.CUIEvents);
-
-<<<<<<< HEAD
-            this.CUIEvents.updateBadgeStyle = function() {
-                var css = [
-                    'background: #666',
-                    'color: #fff'
-                ].join(';');
-=======
+                badge.style.cssText = css;
+            }
+        };
+
         this.onCreated = function(button) {
             button.setAttribute('badge', '');
             setTimeout(this.CUIEvents.onCustomizeEnd, 50);
         };
->>>>>>> c4b06eec
-
-                for ( var win of vAPI.tabs.getWindows() ) {
-                    var button = win.document.getElementById(vAPI.toolbarButton.id);
-                    if ( button === null ) {
-                        continue;
-                    }
-                    var badge = button.ownerDocument.getAnonymousElementByAttribute(
-                        button,
-                        'class',
-                        'toolbarbutton-badge'
-                    );
-                    if ( !badge ) {
-                        return;
-                    }
-
-                    badge.style.cssText = css;
-                }
-            };
-
-            this.onCreated = function(button) {
-                button.setAttribute('badge', '');
-                setTimeout(this.CUIEvents.onCustomizeEnd, 250);
-            };
-
-            CustomizableUI.addListener(this.CUIEvents);
-        }
-
-        this.styleURI = Services.io.newURI(
-            'data:text/css,' + encodeURIComponent(this.styleURI.join('')),
-            null,
-            null
+
+        CustomizableUI.addListener(this.CUIEvents);
+    }
+
+    this.styleURI = Services.io.newURI(
+        'data:text/css,' + encodeURIComponent(this.styleURI.join('')),
+        null,
+        null
+    );
+
+    this.closePopup = function({target}) {
+        CustomizableUI.hidePanelForNode(
+            target.ownerDocument.getElementById(vAPI.toolbarButton.viewId)
         );
-
-        this.closePopup = function({target}) {
-            CustomizableUI.hidePanelForNode(
-                target.ownerDocument.getElementById(vAPI.toolbarButton.viewId)
-            );
-        };
-
-        CustomizableUI.createWidget(this);
-        vAPI.messaging.globalMessageManager.addMessageListener(
+    };
+
+    CustomizableUI.createWidget(this);
+    vAPI.messaging.globalMessageManager.addMessageListener(
+        location.host + ':closePopup',
+        this.closePopup
+    );
+
+    cleanupTasks.push(function() {
+        if ( this.CUIEvents ) {
+            CustomizableUI.removeListener(this.CUIEvents);
+        }
+
+        CustomizableUI.destroyWidget(this.id);
+        vAPI.messaging.globalMessageManager.removeMessageListener(
             location.host + ':closePopup',
             this.closePopup
         );
 
-        cleanupTasks.push(function() {
-            if ( this.CUIEvents ) {
-                CustomizableUI.removeListener(this.CUIEvents);
-            }
-
-            CustomizableUI.destroyWidget(this.id);
-            vAPI.messaging.globalMessageManager.removeMessageListener(
-                location.host + ':closePopup',
-                this.closePopup
-            );
-
-            for ( var win of vAPI.tabs.getWindows() ) {
-                var panel = win.document.getElementById(this.viewId);
-                panel.parentNode.removeChild(panel);
-                win.QueryInterface(Ci.nsIInterfaceRequestor)
-                    .getInterface(Ci.nsIDOMWindowUtils)
-                    .removeSheet(this.styleURI, 1);
-            }
-        }.bind(this));
+        for ( var win of vAPI.tabs.getWindows() ) {
+            var panel = win.document.getElementById(this.viewId);
+            panel.parentNode.removeChild(panel);
+            win.QueryInterface(Ci.nsIInterfaceRequestor)
+                .getInterface(Ci.nsIDOMWindowUtils)
+                .removeSheet(this.styleURI, 1);
+        }
+    }.bind(this));
+};
+
+
+/******************************************************************************/
+
+vAPI.toolbarButton.onBeforeCreated = function(doc) {
+    var panel = doc.createElement('panelview');
+    panel.setAttribute('id', this.viewId);
+
+    var iframe = doc.createElement('iframe');
+    iframe.setAttribute('type', 'content');
+
+    doc.getElementById('PanelUI-multiView')
+        .appendChild(panel)
+        .appendChild(iframe);
+
+    var updateTimer = null;
+    var delayedResize = function() {
+        if ( updateTimer ) {
+            return;
+        }
+
+        updateTimer = setTimeout(resizePopup, 10);
     };
-
-    /******************************************************************************/
-
-    vAPI.toolbarButton.onBeforeCreated = function(doc) {
-        var panel = doc.createElement('panelview');
-        panel.setAttribute('id', this.viewId);
-
-        var iframe = doc.createElement('iframe');
-        iframe.setAttribute('type', 'content');
-
-        doc.getElementById('PanelUI-multiView')
-            .appendChild(panel)
-            .appendChild(iframe);
-
-        var updateTimer = null;
-        var delayedResize = function() {
-        if ( updateTimer ) {
-                return;
-            }
-
-            updateTimer = setTimeout(resizePopup, 10);
-        };
-        var resizePopup = function() {
-            updateTimer = null;
-            var body = iframe.contentDocument.body;
-            panel.parentNode.style.maxWidth = 'none';
-            // https://github.com/gorhill/uBlock/issues/730
-            // Voodoo programming: this recipe works
-            panel.style.height = iframe.style.height = body.clientHeight.toString() + 'px';
-            panel.style.width = iframe.style.width = body.clientWidth.toString() + 'px';
+    var resizePopup = function() {
+        updateTimer = null;
+        var body = iframe.contentDocument.body;
+        panel.parentNode.style.maxWidth = 'none';
+        // https://github.com/gorhill/uBlock/issues/730
+        // Voodoo programming: this recipe works
+        panel.style.height = iframe.style.height = body.clientHeight.toString() + 'px';
+        panel.style.width = iframe.style.width = body.clientWidth.toString() + 'px';
         if ( iframe.clientHeight !== body.clientHeight || iframe.clientWidth !== body.clientWidth ) {
-                delayedResize();
-            }
-        };
-        var onPopupReady = function() {
-            var win = this.contentWindow;
+            delayedResize();
+        }
+    };
+    var onPopupReady = function() {
+        var win = this.contentWindow;
 
         if ( !win || win.location.host !== location.host ) {
-                return;
-            }
-
-            new win.MutationObserver(delayedResize).observe(win.document.body, {
-                attributes: true,
-                characterData: true,
-                subtree: true
-            });
-
-            delayedResize();
-        };
-
-        iframe.addEventListener('load', onPopupReady, true);
-
-        doc.defaultView.QueryInterface(Ci.nsIInterfaceRequestor)
-            .getInterface(Ci.nsIDOMWindowUtils)
-            .loadSheet(this.styleURI, 1);
+            return;
+        }
+
+        new win.MutationObserver(delayedResize).observe(win.document.body, {
+            attributes: true,
+            characterData: true,
+            subtree: true
+        });
+
+        delayedResize();
     };
 
-    /******************************************************************************/
-
-    vAPI.toolbarButton.onViewShowing = function({target}) {
-        target.firstChild.setAttribute('src', vAPI.getURL('popup.html'));
-    };
-
-    /******************************************************************************/
-
-    vAPI.toolbarButton.onViewHiding = function({target}) {
-        target.parentNode.style.maxWidth = '';
-        target.firstChild.setAttribute('src', 'about:blank');
-    };
-
-    vAPI.toolbarButton.updateState = function(win, tabId) {
-        var button = win.document.getElementById(this.id);
-
-        if ( !button ) {
-            return;
-        }
-
-        var icon = this.tabs[tabId];
-        button.setAttribute('badge', icon && icon.badge || '');
-
-        if ( !icon || !icon.img ) {
-            icon = '';
-        }
-        else {
-            icon = 'url(' + vAPI.getURL('img/browsericons/icon16.svg') + ')';
-        }
-
-        button.style.listStyleImage = icon;
-    }
-}
+    iframe.addEventListener('load', onPopupReady, true);
+
+    doc.defaultView.QueryInterface(Ci.nsIInterfaceRequestor)
+        .getInterface(Ci.nsIDOMWindowUtils)
+        .loadSheet(this.styleURI, 1);
+};
+
+/******************************************************************************/
+
+vAPI.toolbarButton.onViewShowing = function({target}) {
+    target.firstChild.setAttribute('src', vAPI.getURL('popup.html'));
+};
+
+/******************************************************************************/
+
+vAPI.toolbarButton.onViewHiding = function({target}) {
+    target.parentNode.style.maxWidth = '';
+    target.firstChild.setAttribute('src', 'about:blank');
+};
 
 /******************************************************************************/
 
